--- conflicted
+++ resolved
@@ -218,10 +218,6 @@
    3. Are there existing widespread systems, (for example OpenSea, other NFT exchanges, and DAO and voting systems), which expect contracts to function a certain way? Match it.
 
 ### Diamond Contract Development
-<<<<<<< HEAD
-=======
-- Design for [ERC-2535 diamond standard](https://eips.ethereum.org/EIPS/eip-2535) compliance
->>>>>>> e739644e
 - Create reusable facets for maximum onchain composability
 - Use diamond storage patterns for state management
 - Follow established ERC standards for interoperability
