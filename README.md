# Compose

<<<<<<< HEAD
Forget everything you know about designing and organizing smart contracts -- because Compose is different.

We are building a high quality smart contract library by banning Solidity functionality and consistently following conventions and design principles that are oriented to smart contracts.

We are breaking existing software development rules in order to write good software specifically for smart contracts. This is smart contract oriented programming.

## Table of Contents

- [Banned Solidity Features](#banned-solidity-features)
- [Purpose of Compose](#purpose-of-compose)
- [Vision](#vision)
- [Design](#design)
  - [Understanding](#understanding)
  - [The code is written to be read](#the-code-is-written-to-be-read)
  - [Repeat yourself](#repeat-yourself)
  - [Compose diamonds](#compose-diamonds)
  - [Onchain composability](#onchain-composability)
  - [Favor onchain composition over inheritance](#favor-onchain-composition-over-inheritance)
  - [Maintain compatibility with existing standards, libraries, and systems](#maintain-compatibility-with-existing-standards-libraries-and-systems)
- [Contributors](#contributors)
- [Usage](#usage)
  - [Build](#build)
  - [Test](#test)
  - [Format](#format)
  - [Gas Snapshots](#gas-snapshots)
  - [Anvil](#anvil)
  - [Deploy](#deploy)
  - [Cast](#cast)
  - [Help](#help)

## Banned Solidity Features

None of the following features in the Solidity programming language are allowed to be used in this smart contract library. Anyone submitting a pull request that uses any of these features will be fined **$100 USDC**.

[Endless discussion](https://discord.gg/DCBD2UKbxc) about what and why Solidity features should or shouldn't be allowed in this library is *encouraged*.

It isn't that any of these features are bad, that isn't the point. It is that we are writing the best software we can, and part of that is using a limited feature set. This is the "less is more" idea or keep it simple stupid (KISS).

If this feature ban breaks your mind, just realize that this smart contract library is different than what you have encountered before -- it has different importances, different design principles and it has different ways of doing things. Open your mind and be willing to look at smart contracts a different way. Let the design section rewrite your brain.

1. ### Inheritance is **banned**.
   
   No contract may inherit any other contract or interface. For example `MyContract is OtherContract` or `MyContract is IMyInterface` etc. is not allowed. [Onchain composition is favored over inheritance](#favor-onchain-composition-over-inheritance).

2. ### No constructor functions

   No contracts other than a diamond contract (proxy contract), may have a constructor function. For example: `constructor() {owner = msg.sender; }` etc.

3. ### No modifiers

   No contract may use modifiers. For example: `modifier onlyOwner() { require(msg.sender == owner, "Caller is not the owner"); _; }` etc.

4. ### No public or private or internal variables

   No contract or library may have storage variables declared private or public or internal. For example: `uint256 public counter;`. These visibility labels are not needed because the library uses ERC-8042 Diamond Storage throughout. This restriction does not apply to constants or immutable variables, which may be declared `internal`.

5. ### No private or public functions

   No contract or library may have a function declared private or public. For example: `function approve(address _spender, uint256 _value) private { ...`. This means all functions in contracts must be declared `internal` or `external`.

6. ### No external functions in Solidity libraries

   No Solidity library may have any external functions. For example: `function name() external view returns (string memory)`. All functions in Solidity libraries must be declared `internal`.

7. ### No `using for` in Solidity libraries

   No Solidity library may use the `using` directive. For example: `using LibSomething for uint`.

8. ### No `selfdestruct`.

   No contract or library may use `selfdestruct`.

Other Solidity features will likely be added to this ban list.

**Note** that the feature ban applies to the smart contracts and libraries within Compose. It does not apply to the users that use Compose. Users can do what they want to do and it is our job to help them.

## Purpose of Compose
=======
> **⚠️ Early Stage**: Compose is currently in development and only available to contributors. It is **NOT production ready**.
>>>>>>> 9801d04b


[![License: MIT](https://img.shields.io/badge/License-MIT-blue.svg)](https://opensource.org/licenses/MIT)
[![Discord](https://img.shields.io/badge/Discord-Join%20Chat-blue.svg)](https://discord.gg/DCBD2UKbxc)

**Forget everything you know about designing and organizing smart contracts**, because Compose is different.

We are building a high-quality smart contract library by **banning Solidity functionality** and consistently following conventions and design principles that are oriented to smart contracts. We are breaking existing software development rules in order to write good software specifically for smart contracts. This is **smart contract oriented programming (SCOP)**.

## Table of Contents

- [Quick Start](#quick-start)
- [What Makes Compose Different](#what-makes-compose-different)
- [Banned Solidity Features](#banned-solidity-features)
- [Design Principles](#design-principles)
- [Usage](#usage)
- [Contributing](#contributing)
- [License](#license)

## Quick Start

```bash
# Clone the repository
git clone https://github.com/Perfect-Abstractions/Compose.git
cd Compose

# Install dependencies
forge install

# Build the project
forge build

# Run tests
forge test
```

## What Makes Compose Different

Compose is designed specifically for smart contracts with these unique characteristics:

- **Banned Solidity Features**: We intentionally restrict certain Solidity features to create better, more readable code
- **Diamond Contracts**: Built for [ERC-2535 diamond standard](https://eips.ethereum.org/EIPS/eip-2535) with modular, composable facets
- **Onchain Composition**: Favor composition over inheritance for maximum flexibility
- **Readable Code**: Code written to be read and understood by future developers
- **Smart Contract Oriented**: Design principles specifically for immutable, forever-running contracts

## Banned Solidity Features

Compose intentionally restricts certain Solidity features to create better, more readable code. Anyone submitting a pull request that uses banned features will be fined **$100 USDC**.

**Key Restrictions:**
- **No inheritance**: Use onchain composition instead
- **No constructors**: Use internal functions instead (except in diamond contracts)
- **No modifiers**: Use internal functions instead
- **No visibility labels**: Use internal variables instead
- **No private/public functions**: Use internal/external only
- **No external functions in libraries**: Internal only
- **No `using for` directives**: Use internal functions instead
- **No `selfdestruct`**: Use `destroy` instead

[Endless discussion](https://discord.gg/DCBD2UKbxc) about what and why Solidity features should or shouldn't be allowed is *encouraged*.

> **Note**: The feature ban applies to the library itself, not to users of the library. Users can do what they want - it's our job to help them.

For complete details and examples, see [CONTRIBUTING.md](CONTRIBUTING.md#banned-solidity-features).

## Design Principles

Compose follows unique design principles specifically for smart contract development:

- **Understanding First**: Code written to be read and understood by future developers
- **Repeat Yourself**: Intentionally break DRY principle when it improves readability
- **Diamond Contracts**: Built for [ERC-2535 diamond standard](https://eips.ethereum.org/EIPS/eip-2535) with modular facets
- **Onchain Composition**: Favor composition over inheritance for maximum flexibility
- **Compatibility**: Maintain compatibility with existing standards and systems

For detailed explanations and examples, see [CONTRIBUTING.md](CONTRIBUTING.md#design-principles).

## Contributing

We welcome contributions from everyone! 

Please see our [CONTRIBUTING.md](CONTRIBUTING.md) for detailed guidelines.

**Quick Start for Contributors:**
1. Choose an [issue](https://github.com/Perfect-Abstractions/Compose/issues) to work on
2. Look at [ERC20 and ERC721 implementations](./src/) for examples
3. Follow our [contribution guidelines](CONTRIBUTING.md)
4. Join our [Discord](https://discord.gg/DCBD2UKbxc) for discussions

Browse our [issues](https://github.com/Perfect-Abstractions/Compose/issues) and [discussions](https://github.com/Perfect-Abstractions/Compose/discussions) to get familiar with the project and find ways to contribute.


## Usage

```bash
# Build the project
forge build

# Run tests
forge test

# Format code
forge fmt
```

For complete development commands and deployment instructions, see [CONTRIBUTING.md](CONTRIBUTING.md#available-commands).

## License

This project is licensed under the MIT License. See the [LICENSE.md](LICENSE.md) file for details.

---

<br>

**This is the beginning and we are still working out how this will all work. We are glad you are interested in this project and want to make something great with you.**

**-Nick**
<|MERGE_RESOLUTION|>--- conflicted
+++ resolved
@@ -1,86 +1,6 @@
 # Compose
 
-<<<<<<< HEAD
-Forget everything you know about designing and organizing smart contracts -- because Compose is different.
-
-We are building a high quality smart contract library by banning Solidity functionality and consistently following conventions and design principles that are oriented to smart contracts.
-
-We are breaking existing software development rules in order to write good software specifically for smart contracts. This is smart contract oriented programming.
-
-## Table of Contents
-
-- [Banned Solidity Features](#banned-solidity-features)
-- [Purpose of Compose](#purpose-of-compose)
-- [Vision](#vision)
-- [Design](#design)
-  - [Understanding](#understanding)
-  - [The code is written to be read](#the-code-is-written-to-be-read)
-  - [Repeat yourself](#repeat-yourself)
-  - [Compose diamonds](#compose-diamonds)
-  - [Onchain composability](#onchain-composability)
-  - [Favor onchain composition over inheritance](#favor-onchain-composition-over-inheritance)
-  - [Maintain compatibility with existing standards, libraries, and systems](#maintain-compatibility-with-existing-standards-libraries-and-systems)
-- [Contributors](#contributors)
-- [Usage](#usage)
-  - [Build](#build)
-  - [Test](#test)
-  - [Format](#format)
-  - [Gas Snapshots](#gas-snapshots)
-  - [Anvil](#anvil)
-  - [Deploy](#deploy)
-  - [Cast](#cast)
-  - [Help](#help)
-
-## Banned Solidity Features
-
-None of the following features in the Solidity programming language are allowed to be used in this smart contract library. Anyone submitting a pull request that uses any of these features will be fined **$100 USDC**.
-
-[Endless discussion](https://discord.gg/DCBD2UKbxc) about what and why Solidity features should or shouldn't be allowed in this library is *encouraged*.
-
-It isn't that any of these features are bad, that isn't the point. It is that we are writing the best software we can, and part of that is using a limited feature set. This is the "less is more" idea or keep it simple stupid (KISS).
-
-If this feature ban breaks your mind, just realize that this smart contract library is different than what you have encountered before -- it has different importances, different design principles and it has different ways of doing things. Open your mind and be willing to look at smart contracts a different way. Let the design section rewrite your brain.
-
-1. ### Inheritance is **banned**.
-   
-   No contract may inherit any other contract or interface. For example `MyContract is OtherContract` or `MyContract is IMyInterface` etc. is not allowed. [Onchain composition is favored over inheritance](#favor-onchain-composition-over-inheritance).
-
-2. ### No constructor functions
-
-   No contracts other than a diamond contract (proxy contract), may have a constructor function. For example: `constructor() {owner = msg.sender; }` etc.
-
-3. ### No modifiers
-
-   No contract may use modifiers. For example: `modifier onlyOwner() { require(msg.sender == owner, "Caller is not the owner"); _; }` etc.
-
-4. ### No public or private or internal variables
-
-   No contract or library may have storage variables declared private or public or internal. For example: `uint256 public counter;`. These visibility labels are not needed because the library uses ERC-8042 Diamond Storage throughout. This restriction does not apply to constants or immutable variables, which may be declared `internal`.
-
-5. ### No private or public functions
-
-   No contract or library may have a function declared private or public. For example: `function approve(address _spender, uint256 _value) private { ...`. This means all functions in contracts must be declared `internal` or `external`.
-
-6. ### No external functions in Solidity libraries
-
-   No Solidity library may have any external functions. For example: `function name() external view returns (string memory)`. All functions in Solidity libraries must be declared `internal`.
-
-7. ### No `using for` in Solidity libraries
-
-   No Solidity library may use the `using` directive. For example: `using LibSomething for uint`.
-
-8. ### No `selfdestruct`.
-
-   No contract or library may use `selfdestruct`.
-
-Other Solidity features will likely be added to this ban list.
-
-**Note** that the feature ban applies to the smart contracts and libraries within Compose. It does not apply to the users that use Compose. Users can do what they want to do and it is our job to help them.
-
-## Purpose of Compose
-=======
 > **⚠️ Early Stage**: Compose is currently in development and only available to contributors. It is **NOT production ready**.
->>>>>>> 9801d04b
 
 
 [![License: MIT](https://img.shields.io/badge/License-MIT-blue.svg)](https://opensource.org/licenses/MIT)
@@ -126,6 +46,30 @@
 - **Onchain Composition**: Favor composition over inheritance for maximum flexibility
 - **Readable Code**: Code written to be read and understood by future developers
 - **Smart Contract Oriented**: Design principles specifically for immutable, forever-running contracts
+
+## Table of Contents
+
+- [Banned Solidity Features](#banned-solidity-features)
+- [Purpose of Compose](#purpose-of-compose)
+- [Vision](#vision)
+- [Design](#design)
+  - [Understanding](#understanding)
+  - [The code is written to be read](#the-code-is-written-to-be-read)
+  - [Repeat yourself](#repeat-yourself)
+  - [Compose diamonds](#compose-diamonds)
+  - [Onchain composability](#onchain-composability)
+  - [Favor onchain composition over inheritance](#favor-onchain-composition-over-inheritance)
+  - [Maintain compatibility with existing standards, libraries, and systems](#maintain-compatibility-with-existing-standards-libraries-and-systems)
+- [Contributors](#contributors)
+- [Usage](#usage)
+  - [Build](#build)
+  - [Test](#test)
+  - [Format](#format)
+  - [Gas Snapshots](#gas-snapshots)
+  - [Anvil](#anvil)
+  - [Deploy](#deploy)
+  - [Cast](#cast)
+  - [Help](#help)
 
 ## Banned Solidity Features
 
