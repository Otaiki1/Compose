--- conflicted
+++ resolved
@@ -69,37 +69,6 @@
 
 ## Design Principles
 
-<<<<<<< HEAD
-   New contributors are welcome!
-
-   Choose the [issues](https://github.com/Perfect-Abstractions/Compose/issues) you want to work on and leave comments describing what you want to do and how you want to do it. I'll answer you and assign you to issues and you can start.
-
-   Look at the [ERC20 and ERC721 implementations](./src/) to see examples of how things are written in this library.
-
-   Once you are assigned to an issue you can fork the repository, implement what you are working on, then submit a pull request and I will review it and merge it and/or give you feedback on the work.
-
-   You can also make new issues to suggest new functionality or work.
-
-   ### Code Formatting Requirements
-
-   All pull requests must pass the Forge formatting check before they can be merged. The CI pipeline automatically runs `forge fmt --check` to verify that your code follows the project's formatting standards.
-
-   **Before submitting your PR:**
-
-   1. Run the formatter locally to auto-fix any formatting issues:
-      ```shell
-      $ forge fmt
-      ```
-
-   2. Verify that your code passes the formatting check:
-      ```shell
-      $ forge fmt --check
-      ```
-
-   If your PR fails the formatting check in CI, it will need to be updated before it can be reviewed and merged. This ensures consistent code style across the entire codebase and aligns with our principle that "code is written to be read."
-
-   If you have contribution or development questions then please contact me or create an issue. The discord for Compose is here: https://discord.gg/DCBD2UKbxc
-=======
 Compose follows unique design principles specifically for smart contract development:
 
 - **Read First**: Code written to be read and understood by present and future developers
@@ -109,7 +78,6 @@
 - **Compatibility**: Maintain compatibility with existing standards and systems
 
 For detailed explanations and examples, see [CONTRIBUTING.md](CONTRIBUTING.md#design-principles).
->>>>>>> e5737af4
 
 ## Contributing
 
